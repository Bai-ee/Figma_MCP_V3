--- conflicted
+++ resolved
@@ -1,7 +1,4 @@
 node_modules/
 .cursor/
-<<<<<<< HEAD
-/figma-exports
-=======
 dist/
->>>>>>> 51c08d4d
+/docs